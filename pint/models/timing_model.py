--- conflicted
+++ resolved
@@ -100,17 +100,14 @@
 
     def __init__(self):
         self.params = []  # List of model parameter names
-<<<<<<< HEAD
         self.prefix_params = []  # List of model parameter names
         self.num_prefix_params = {}
-        self.delay_funcs = [] # List of delay component functions
-=======
         self.params = []  # List of model parameter names
         self.delay_funcs = {'L1':[],'L2':[]} # List of delay component functions
         # L1 is the first level of delays. L1 delay does not need barycentric toas
-        # After L1 delay, the toas have been corrected to solar system barycenter. 
+        # After L1 delay, the toas have been corrected to solar system barycenter.
         # L2 is the second level of delays. L2 delay need barycentric toas
->>>>>>> 0d1884e5
+
         self.phase_funcs = [] # List of phase component functions
         self.cache = None
         self.add_param(Parameter(name="PSR",
@@ -123,7 +120,7 @@
     def setup(self):
         pass
 
-<<<<<<< HEAD
+
     def add_param(self, param):
         """Add a parameter to the timing model. If it is a prefixe parameter,
            it will add prefix information to the prefix information attributes.
@@ -137,6 +134,8 @@
                 self.num_prefix_params[param.prefix]+=1
             else:
                 self.num_prefix_params[param.prefix]=1
+        if binary_param is True:
+            self.binary_params +=[param.name,]
 
 
     def add_more_prefix_params(self,prefixParamExp,maxPrefixIndex):
@@ -174,13 +173,7 @@
             if pp.name not in self.params:
                 self.add_param(pp)
 
-=======
-    def add_param(self, param,binary_param = False):
-        setattr(self, param.name, param)
-        self.params += [param.name,]
-        if binary_param is True:
-            self.binary_params +=[param.name,]
->>>>>>> 0d1884e5
+
 
     def param_help(self):
         """Print help lines for all available parameters in model.
@@ -461,11 +454,9 @@
         pNames_inpar = para_dict.keys()
 
         pNames_inModel = self.params
-<<<<<<< HEAD
+
         prefix_inModel = self.prefix_params
-=======
-
->>>>>>> 0d1884e5
+
         # Remove the common parameter PSR
         try:
             del pNames_inModel[pNames_inModel.index('PSR')]
@@ -504,10 +495,8 @@
                     return True
                 else:
                     continue
-<<<<<<< HEAD
+
             # TODO Check prefix parameter
-=======
->>>>>>> 0d1884e5
 
             return False
 
